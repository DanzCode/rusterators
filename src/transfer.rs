use std::mem::{transmute, take};

use context::{Transfer, Context, ContextFn};

use crate::utils::SelfUpdating;
use context::stack::{ProtectedFixedSizeStack};

pub struct StackFactory(Box<dyn FnOnce()->ProtectedFixedSizeStack>);

impl StackFactory {
    fn new<F:FnOnce()->ProtectedFixedSizeStack+'static>(builder:F) -> Self {
        Self(Box::new(builder))
    }

    pub fn default_stack() -> Self {
        Self::new(|| ProtectedFixedSizeStack::default())
    }

    #[allow(dead_code)]
    pub fn of_size(stack_size:usize) -> Self {
        Self::new(move || ProtectedFixedSizeStack::new(stack_size).unwrap())
    }

    pub fn build(self) -> ProtectedFixedSizeStack {
        (self.0)()
    }
}

/// Container technically quite simular to Option but with special purpose to hold a value that can be moved out exactly once (also semanticly)
/// It is thought to move data between two callstacks by having a known mutable reference for this container where the value is passed to before execution control is switched
/// Resuming execution can than move the value by returning it from yield/suspense call leaving the container at the "swap place" being emtpy variant
#[derive(Debug)]
enum ValueExchangeContainer<V> {
    Value(V),
    Empty,
}

impl<V> From<V> for ValueExchangeContainer<V> {
    fn from(v: V) -> Self {
        ValueExchangeContainer::prepare_exchange(v)
    }
}

impl<V> Default for ValueExchangeContainer<V> {
    /// Defining Empty variant as default value
    /// Needed to use std::mem::take
    fn default() -> Self {
        Self::Empty
    }
}

impl<V> ValueExchangeContainer<V> {
    /// Wrap a value V in a ValueExchangeContainer
    fn prepare_exchange(val: V) -> Self {
        Self::Value(val)
    }

    /// Queries whether containers value is still available or has already been moved
    #[allow(dead_code)]
    fn has_content(&self) -> bool {
        match self {
            Self::Value(_) => true,
            Self::Empty => false
        }
    }
    /// Move value out of container by returning the value and changing containers value to variant empty
    /// Panics if container is already empty
    fn receive_content(&mut self) -> V {
        match take(self) {
            Self::Value(v) => v,
            Self::Empty => panic!("No content to receive")
        }
    }
    /// Encodes a reference to this container as usize for transfer
    fn make_pointer(&self) -> usize {
        unsafe { transmute::<*const Self, usize>(self as *const Self) }
    }
    /// Reconstructs a mutable reference to a Container from a usize pointer
    fn of_pointer<'a>(p: usize) -> &'a mut Self {
        unsafe {
            &mut *transmute::<usize, *mut Self>(p)
        }
    }
}

/// Decorator around a mutable Container ref providing trans-callcontext access
/// While ValueExchangeContainer itself is kind of "immutable", i.e. should only used for one move and each value should be packed in a fresh instance
/// the ref is thought to be mutable and reference may be updated
struct ExchangeContainerRef<'a, V>(&'a mut ValueExchangeContainer<V>);

impl<'a, V> ExchangeContainerRef<'a, V> {
    /// create from mutable reference (e.g. by ValueExchangeContainer::of_pointer)
    fn new(container: &'a mut ValueExchangeContainer<V>) -> Self {
        Self(container)
    }
    /// create from usize pointer
    fn of_pointer(p: usize) -> Self {
        Self::new(ValueExchangeContainer::of_pointer(p))
    }

    /// Sends a value into the referenced Container
    /// Either writes a new created container to the reference or panics if given container is not empty
    fn send_value(&mut self, val: V) {
        match self.0 {
            ValueExchangeContainer::Value(_) => panic!("tried to write to non-empty container"),
            ValueExchangeContainer::Empty => { *self.0 = ValueExchangeContainer::prepare_exchange(val); }
        }
    }
    /// Updates the holded reference to new pointer
    fn receive_ref(&mut self, p: usize) {
        self.0 =  ValueExchangeContainer::of_pointer(p);
    }
}

impl<'a, V> From<usize> for ExchangeContainerRef<'a, V> {
    fn from(p: usize) -> Self {
        Self::of_pointer(p)
    }
}

/// Wraps the context libs raw transfer type which allows to exchange pointer adding the possibility to move input and output values between callstacks
/// Therefore it has two additional attributes:
/// - one field allocating a ValueExchangeContainer in which another context may transfer input values of type ReceiveMessage
/// - one containing an optional ContainerRef to the receiving field of an ExchangingTransfer in the opposite context in which output values can be moved
///
/// The interface only offers complete control cycle methods (maybe send data -> switch context and wait for resume -> read received data) and encapsulates this behaviour on the lowest possible level
pub struct ExchangingTransfer<'a, SendMessage, ReceiveMessage> {
    pointer_transfer: SelfUpdating<Transfer>,
    receive_container: ValueExchangeContainer<ReceiveMessage>,
    send_ref: Option<ExchangeContainerRef<'a, SendMessage>>,
}

impl<'a, Send, Receive> ExchangingTransfer<'a, Send, Receive> {
    /// Creates an ExchangingTransfer out of a raw transfer which pointer does not belong to another ExchangeContainer reference
    /// In this case no output can be send on first suspense, since the destination is unknown and therefore only suspense call(which does not send) is valid
    pub(super) fn create_without_send(pointer_transfer: Transfer) -> Self {
        Self {
            pointer_transfer: pointer_transfer.into(),
            receive_container: ValueExchangeContainer::default(),
            send_ref: None,
        }
    }
    /// Creates an ExchangingTransfer by a raw transfer already containing a valid ref to another ExchangeContainer
    /// This instance will be able to send output on first suspense (and might have to, depending on higher level semantics)
    pub(super) fn create_with_send(pointer_transfer: Transfer) -> Self {
        let current_data = pointer_transfer.data;
        Self {
            pointer_transfer: pointer_transfer.into(),
            receive_container: ValueExchangeContainer::default(),
            send_ref: Some(ExchangeContainerRef::of_pointer(current_data)),
        }
    }

    /// Creates an ExchangingTransfer out of a raw transfer using the initial transfer pointer to resolve a different value and there creates an ExTansfer without sending capability on first suspense (see create_without_send)
    pub(super) fn create_receiving<V>(pointer_transfer: Transfer) -> (Self, V) {
        let receive = ValueExchangeContainer::of_pointer(pointer_transfer.data).receive_content();
        (Self::create_without_send(pointer_transfer), receive)
    }

    /// Creates an ExchangingTransfer by creating a raw transfer first on top of a stack builded by given [stack_factory] pointing to  [context_fn]
    /// Transfers [initial] using pointer to ValueExchangeContainer and suspends execution control to created context
    /// Returns tupel of created ExchangingTransfer and builded stack after resume
    pub(super) fn init_context_sending<V>(stack_factory:StackFactory,context_fn:ContextFn,initial:V) -> (Self, ProtectedFixedSizeStack) {
        let stack=stack_factory.build();
        let transfer=unsafe {
            Transfer::new(Context::new(&stack, context_fn), 0)
                .context.resume(ValueExchangeContainer::prepare_exchange(initial).make_pointer())
        };
        (Self::create_with_send(transfer), stack)
    }

    /// Sends given value [val] to connected callcontext and resumes it's execution expecting to never come back
    /// Therefore a nullpointer is transferred for current Input ExchangeContainer reference (as no input should occur ever again)
    /// Panics if this context is resumed ever again
    pub(super) fn dispose_with(&mut self, val: Send) -> ! {
        self.send(val);
        self.pointer_transfer.update(|t| unsafe { t.context.resume(0) });
        panic!("Resumed co-context after dispose")
    }

    /// Sends given value [val] to connected callcontext and resumes it's execution expecting that current callcontext is resumed later
    /// Therefore a reference to the current input container field is send as pointer and - after resuming - expects this container to be filled and therefore returns it's content
    /// Panics if no ref for output is known or input container is empty after resume
    pub(super) fn yield_with(&mut self, val: Send) -> Receive {
        self.send(val);
        self.suspend()
    }

    /// Writes [val] to current ExchangeContainerRef or panics in case the ref is unknown
    fn send(&mut self, val: Send) {
        match &mut self.send_ref {
            Some(send_ref) => send_ref.send_value(val),
            None => panic!("invalid exchange state for sending")
        };
    }
    /// like [yield_with] but without sending a value
    pub(super) fn suspend(&mut self) -> Receive {
        let receive_container_pointer = self.receive_container.make_pointer();
        self.pointer_transfer.update(|t| unsafe { t.context.resume(receive_container_pointer) });
        if self.pointer_transfer.data != 0 {
            self.send_ref = Some(self.send_ref.take().map(|mut s| {
                s.receive_ref(self.pointer_transfer.data);
                s
            }).unwrap_or_else(|| ExchangeContainerRef::of_pointer(self.pointer_transfer.data)));
        } else {
            self.send_ref = None;
        }
        self.receive_container.receive_content()
    }
}
<<<<<<< HEAD
=======

>>>>>>> a038ad3c
#[cfg(test)]
mod tests {
    use context::{Context, ContextFn, Transfer};
    use context::stack::ProtectedFixedSizeStack;
    use super::ValueExchangeContainer;
    use crate::transfer::{ExchangeContainerRef, ExchangingTransfer};

    #[test]
    fn exchange_container_prepare() {
        let container = ValueExchangeContainer::prepare_exchange(1);
        if let ValueExchangeContainer::Value(content) = container {
            assert_eq!(content, 1)
        } else {
            panic!("value should exists")
        }
    }

    #[test]
    fn exchange_container_has_content_correct_result() {
        let container = ValueExchangeContainer::prepare_exchange(1);
        assert_eq!(container.has_content(), true);
        let container = ValueExchangeContainer::<usize>::Empty;
        assert_eq!(container.has_content(), false);
    }

    #[test]
    fn exchange_container_receive_content() {
        let mut container = ValueExchangeContainer::prepare_exchange(1);
        assert_eq!(container.receive_content(), 1);
        assert_eq!(container.has_content(), false);
    }

    #[test]
    fn exchange_container_dup_by_pointer() {
        let exchange_container = ValueExchangeContainer::prepare_exchange(1);
        let dup_container = ValueExchangeContainer::<i32>::of_pointer(exchange_container.make_pointer());
        assert_eq!(dup_container.receive_content(), 1)
    }

    #[test]
    fn exchange_ref_new() {
        let mut container = ValueExchangeContainer::prepare_exchange(1);
        let container_ref = ExchangeContainerRef::new(&mut container);
        assert_eq!(container_ref.0.receive_content(), 1);
        let mut container = ValueExchangeContainer::<i32>::Empty;
        let container_ref = ExchangeContainerRef::new(&mut container);
        assert_eq!(container_ref.0.has_content(), false);
    }

    #[test]
    fn exchange_ref_of_pointer() {
        let container = ValueExchangeContainer::prepare_exchange(1);
        let container_ref = ExchangeContainerRef::<i32>::of_pointer(container.make_pointer());
        assert_eq!(container_ref.0.receive_content(), 1);
        let container = ValueExchangeContainer::<i32>::Empty;
        let container_ref = ExchangeContainerRef::<i32>::of_pointer(container.make_pointer());
        assert_eq!(container_ref.0.has_content(), false)
    }

    #[test]
    fn exchange_ref_send() {
        let mut container = ValueExchangeContainer::<i32>::Empty;
        let mut container_ref = ExchangeContainerRef::new(&mut container);
        container_ref.send_value(2);
        assert_eq!(container.receive_content(), 2)
    }

    #[test]
    fn exchange_ref_receive() {
        let mut container = ValueExchangeContainer::<i32>::Empty;
        let mut container_ref = ExchangeContainerRef::new(&mut container);
        let alt_container = ValueExchangeContainer::prepare_exchange(3);
        container_ref.receive_ref(alt_container.make_pointer());
        assert_eq!(container_ref.0.receive_content(), 3)
    }


    static mut STATIC_TEST_STACK: Option<ProtectedFixedSizeStack> = None;

    fn create_test_context(test_fn: ContextFn, start_data: usize) -> Transfer {
        unsafe {
            STATIC_TEST_STACK = Some(ProtectedFixedSizeStack::default())
        }
        unsafe { Transfer::new(Context::new(STATIC_TEST_STACK.as_ref().unwrap(), test_fn), start_data) }
    }

    extern "C" fn init_test(_: Transfer) -> ! {
        panic!("")
    }

    #[test]
    fn transfer_create_without_send() {
        let test_transfer = create_test_context(init_test, 0);
        let transfer = ExchangingTransfer::<i32, i32>::create_without_send(test_transfer);
        assert_eq!(transfer.pointer_transfer.data, 0);
        assert!(!transfer.receive_container.has_content());
        assert!(transfer.send_ref.is_none())
    }

    #[test]
    fn transfer_create_with_send() {
        let test_exchange = ValueExchangeContainer::prepare_exchange(5);
        let test_transfer = create_test_context(init_test, test_exchange.make_pointer());
        let transfer = ExchangingTransfer::<i32, i32>::create_with_send(test_transfer);
        assert_eq!(transfer.pointer_transfer.data, test_exchange.make_pointer());
        assert!(!transfer.receive_container.has_content());
        assert_eq!(transfer.send_ref.unwrap().0.receive_content(), 5)
    }

    #[test]
    fn transfer_create_receiving() {
        let test_exchange = ValueExchangeContainer::prepare_exchange("test");
        let test_transfer = create_test_context(init_test, test_exchange.make_pointer());
        let (transfer, initial) = ExchangingTransfer::<i32, i32>::create_receiving::<&str>(test_transfer);
        assert_eq!(transfer.pointer_transfer.data, test_exchange.make_pointer());
        assert!(!transfer.receive_container.has_content());
        assert_eq!(transfer.send_ref.is_none(), true);
        assert_eq!(initial, "test")
    }

    #[test]
    fn transfer_dispose_with() {
        extern "C" fn dispose_test(t: Transfer) -> ! {
            let mut trans = ExchangingTransfer::<i32, i32>::create_with_send(t);
            trans.dispose_with(3)
        }
        let mut test_exchange = ValueExchangeContainer::<i32>::Empty;
        unsafe { create_test_context(dispose_test, 0).context.resume(test_exchange.make_pointer()) };
        assert_eq!(test_exchange.receive_content(), 3)
    }

    #[test]
    fn transfer_yield_with() {
        extern "C" fn dispose_test(t: Transfer) -> ! {
            let mut trans = ExchangingTransfer::<i32, i32>::create_with_send(t);
            trans.yield_with(2);
            trans.dispose_with(0)
        }
        let mut test_exchange = ValueExchangeContainer::<i32>::Empty;
        let t = unsafe { create_test_context(dispose_test, 0).context.resume(test_exchange.make_pointer()) };
        assert_eq!(test_exchange.receive_content(), 2);
        ExchangeContainerRef::of_pointer(t.data).send_value(1);
        unsafe { t.context.resume(test_exchange.make_pointer()) };
        assert_eq!(test_exchange.receive_content(), 0);
    }

    #[test]
    #[should_panic]
    fn transfer_dispose_with_does_not_allow_resume() {
        extern "C" fn dispose_test(t: Transfer) -> ! {
            unsafe { t.context.resume(0) };
            panic!()
        }
        let test_exchange = ValueExchangeContainer::<i32>::Empty;
        let mut t = ExchangingTransfer::<i32, i32>::create_with_send(create_test_context(dispose_test, test_exchange.make_pointer()));
        t.dispose_with(5);
    }
}<|MERGE_RESOLUTION|>--- conflicted
+++ resolved
@@ -16,7 +16,6 @@
         Self::new(|| ProtectedFixedSizeStack::default())
     }
 
-    #[allow(dead_code)]
     pub fn of_size(stack_size:usize) -> Self {
         Self::new(move || ProtectedFixedSizeStack::new(stack_size).unwrap())
     }
@@ -56,7 +55,6 @@
     }
 
     /// Queries whether containers value is still available or has already been moved
-    #[allow(dead_code)]
     fn has_content(&self) -> bool {
         match self {
             Self::Value(_) => true,
@@ -108,7 +106,10 @@
     }
     /// Updates the holded reference to new pointer
     fn receive_ref(&mut self, p: usize) {
-        self.0 =  ValueExchangeContainer::of_pointer(p);
+        self.0 = match self.0 {
+            ValueExchangeContainer::Empty => ValueExchangeContainer::of_pointer(p),
+            _ => panic!("tried to forget nonm-empty container ref")
+        };
     }
 }
 
@@ -175,7 +176,7 @@
     pub(super) fn dispose_with(&mut self, val: Send) -> ! {
         self.send(val);
         self.pointer_transfer.update(|t| unsafe { t.context.resume(0) });
-        panic!("Resumed co-context after dispose")
+        panic!("resumed after dispose");
     }
 
     /// Sends given value [val] to connected callcontext and resumes it's execution expecting that current callcontext is resumed later
@@ -208,16 +209,14 @@
         self.receive_container.receive_content()
     }
 }
-<<<<<<< HEAD
-=======
-
->>>>>>> a038ad3c
+
 #[cfg(test)]
 mod tests {
     use context::{Context, ContextFn, Transfer};
     use context::stack::ProtectedFixedSizeStack;
     use super::ValueExchangeContainer;
     use crate::transfer::{ExchangeContainerRef, ExchangingTransfer};
+    use std::panic::{catch_unwind, AssertUnwindSafe};
 
     #[test]
     fn exchange_container_prepare() {
